use crate::export::{ExportSetting, ExportType, Metadata, MultiFileSuffix};
use crate::{AudioBuffer, SynthState};
use chrono::Datelike;
use chrono::Local;
use common::IndexedValues;
use common::{Index, Music, Time, U64orF32, DEFAULT_FRAMERATE, PPQ_F, PPQ_U};
<<<<<<< HEAD
use hound::*;
use id3::*;
=======
pub use export_type::*;
use hound::{SampleFormat, WavSpec, WavWriter};
use id3::{Tag, TagLike, Version};
pub use metadata::*;
>>>>>>> 81c81577
use midly::num::{u15, u24, u28, u4};
use midly::{
    write_std, Format, Header, MetaMessage, MidiMessage, Timing, Track, TrackEvent, TrackEventKind,
};
use mp3lame_encoder::*;
use oggvorbismeta::*;
use serde::{Deserialize, Serialize};
use std::fs::OpenOptions;
use std::io::Read;
use std::io::{Cursor, Write};
use std::path::Path;
<<<<<<< HEAD
use vorbis_encoder::Encoder;
=======
use std::sync::Arc;
use vorbis_encoder::Encoder;
mod export_setting;
pub use export_setting::ExportSetting;
use flacenc::bitsink::ByteSink;
use flacenc::component::BitRepr;
use flacenc::config::Encoder as FlacEncoder;
use flacenc::encode_with_fixed_block_size;
use flacenc::source::MemSource;
use metaflac::Tag as FlacTag;
use parking_lot::Mutex;
>>>>>>> 81c81577

/// The number of channels.
const NUM_CHANNELS: usize = 2;
/// Conversion factor for f32 to i16.
const F32_TO_I16: f32 = 32767.5;
/// An ordered list of MP3 bit rates. We can't use `IndexedValues` because this enum isn't serializable.
pub const MP3_BIT_RATES: [Bitrate; 16] = [
    Bitrate::Kbps8,
    Bitrate::Kbps16,
    Bitrate::Kbps24,
    Bitrate::Kbps32,
    Bitrate::Kbps40,
    Bitrate::Kbps48,
    Bitrate::Kbps64,
    Bitrate::Kbps80,
    Bitrate::Kbps96,
    Bitrate::Kbps112,
    Bitrate::Kbps128,
    Bitrate::Kbps160,
    Bitrate::Kbps192,
    Bitrate::Kbps224,
    Bitrate::Kbps256,
    Bitrate::Kbps320,
];
/// An ordererd list of mp3 qualities. We can't use `IndexedValues` because this enum isn't serializable.
pub const MP3_QUALITIES: [Quality; 10] = [
    Quality::Worst,
    Quality::SecondWorst,
    Quality::Ok,
    Quality::Decent,
    Quality::Good,
    Quality::Nice,
    Quality::VeryNice,
    Quality::NearBest,
    Quality::SecondBest,
    Quality::Best,
];

/// This struct contains all export settings, as well as exporter functions.
/// This struct does *not* write samples to a buffer; that's handled in the `Synthesizer`'s export functions.
/// Rather, this receives a buffer of f32 data, and then decides what to do with it based on the user-defined export settings.
///
/// There are always two copies of the same `Exporter`: One lives in the Synthesizer thread, and one lives on the main thread.
/// The user can edit the main thread `Exporter`, which is then sent to the Synthesizer thread.
#[derive(Debug, Eq, PartialEq, Clone, Deserialize, Serialize)]
pub struct Exporter {
    /// The framerate.
    pub framerate: U64orF32,
    /// Export metadata.
    pub metadata: Metadata,
    /// If true, write copyright info.
    pub copyright: bool,
    /// The mp3 quality index.
    pub mp3_bit_rate: Index<usize>,
    /// The mp3 quality index.
    pub mp3_quality: Index<usize>,
    /// If true, export to multiple files.
    pub multi_file: bool,
    /// Multi-file suffix setting.
    pub multi_file_suffix: IndexedValues<MultiFileSuffix, 3>,
    /// The .ogg file quality index.
    pub ogg_quality: Index<usize>,
    /// The export type.
    pub export_type: IndexedValues<ExportType, 5>,
    /// Export settings for .mid files.
    pub mid_settings: IndexedValues<ExportSetting, 3>,
    /// Export settings for .wav files.
    pub wav_settings: IndexedValues<ExportSetting, 3>,
    /// Export settings for .mp3 files.
    pub mp3_settings: IndexedValues<ExportSetting, 12>,
    /// Export settings for .ogg files.
    pub ogg_settings: IndexedValues<ExportSetting, 11>,
    /// Export settings for .flac files.
    /// Use a default if the save file is pre-0.1.3
    #[serde(default = "default_flac_settings")]
    pub flac_settings: IndexedValues<ExportSetting, 10>,
}

impl Default for Exporter {
    fn default() -> Self {
        let export_type = IndexedValues::new(
            0,
            [
                ExportType::Wav,
                ExportType::Mid,
                ExportType::MP3,
                ExportType::Ogg,
                ExportType::Flac,
            ],
        );
        let mid_settings = IndexedValues::new(
            0,
            [
                ExportSetting::Title,
                ExportSetting::Artist,
                ExportSetting::Copyright,
            ],
        );
        let wav_settings = IndexedValues::new(
            0,
            [
                ExportSetting::Framerate,
                ExportSetting::MultiFile,
                ExportSetting::MultiFileSuffix,
            ],
        );
        let mp3_settings = IndexedValues::new(
            0,
            [
                ExportSetting::Framerate,
                ExportSetting::Mp3Quality,
                ExportSetting::Mp3BitRate,
                ExportSetting::Title,
                ExportSetting::Artist,
                ExportSetting::Copyright,
                ExportSetting::Album,
                ExportSetting::TrackNumber,
                ExportSetting::Genre,
                ExportSetting::Comment,
                ExportSetting::MultiFile,
                ExportSetting::MultiFileSuffix,
            ],
        );
        let ogg_settings = IndexedValues::new(
            0,
            [
                ExportSetting::Framerate,
                ExportSetting::OggQuality,
                ExportSetting::Title,
                ExportSetting::Artist,
                ExportSetting::Copyright,
                ExportSetting::Album,
                ExportSetting::TrackNumber,
                ExportSetting::Genre,
                ExportSetting::Comment,
                ExportSetting::MultiFile,
                ExportSetting::MultiFileSuffix,
            ],
        );
        let flac_settings = default_flac_settings();
        let multi_file_suffix = IndexedValues::new(
            0,
            [
                MultiFileSuffix::ChannelAndPreset,
                MultiFileSuffix::Preset,
                MultiFileSuffix::Channel,
            ],
        );
        Self {
            framerate: U64orF32::from(DEFAULT_FRAMERATE),
            export_type,
            mp3_bit_rate: Index::new(12, MP3_BIT_RATES.len()),
            mp3_quality: Index::new(9, MP3_QUALITIES.len()),
            ogg_quality: Index::new(9, 10),
            wav_settings,
            mid_settings,
            mp3_settings,
            ogg_settings,
            flac_settings,
            multi_file_suffix,
            metadata: Metadata::default(),
            copyright: false,
            multi_file: false,
        }
    }
}

impl Exporter {
    /// Export to a .mid file.
    /// - `path` Output to this path.
    /// - `music` This is what we're saving.
    /// - `synth_state` We need this for its present names.
    /// - `text` This is is used for metadata.
    /// - `export_settings` .mid export settings.
    pub fn mid(&self, path: &Path, music: &Music, time: &Time, synth_state: &SynthState) {
        // Set the name of the music.
        let mut meta_messages = vec![MetaMessage::Text(self.metadata.title.as_bytes())];
        let mut copyright = vec![];
        // Set the tempo.
        meta_messages.push(MetaMessage::Tempo(u24::from(
            (60000000 / time.bpm.get_u()) as u32,
        )));
        // Set the time signature.
        meta_messages.push(MetaMessage::TimeSignature(4, 2, 24, 8));
        // Send copyright.
        if self.copyright {
            if let Some(artist) = &self.metadata.artist {
                copyright.append(&mut self.get_copyright(artist).as_bytes().to_vec());
                meta_messages.push(MetaMessage::Copyright(&copyright));
            }
        }

        let mut tracks = vec![];
        let mut track_0 = Track::new();
        for (i, midi_track) in music.midi_tracks.iter().enumerate() {
            if let Some(program) = synth_state.programs.get(&midi_track.channel) {
                // Get track 0 or start a new track.
                let mut track = Vec::new();

                if i == 0 {
                    for meta_message in meta_messages.iter() {
                        track_0.push(TrackEvent {
                            delta: 0.into(),
                            kind: TrackEventKind::Meta(*meta_message),
                        })
                    }
                }

                let channel = u4::from(midi_track.channel);

                // Set the program name.
                track.push(TrackEvent {
                    delta: 0.into(),
                    kind: TrackEventKind::Meta(MetaMessage::ProgramName(
                        program.preset_name.as_bytes(),
                    )),
                });
                // Change the program.
                track.push(TrackEvent {
                    delta: 0.into(),
                    kind: TrackEventKind::Midi {
                        channel,
                        message: MidiMessage::ProgramChange {
                            program: program.preset.into(),
                        },
                    },
                });

                // Iterate through the notes.
                let mut notes = midi_track.notes.clone();
                // Sort the notes by start time.
                notes.sort_by(|a, b| a.start.cmp(&b.start));
                // Get the start and end time.
                let t0 = notes.iter().map(|n| n.start).min().unwrap();
                // The delta is the first note.
                let mut dt = t0;
                let t1 = notes.iter().map(|n| n.end).max().unwrap();
                // Iterate through all pulses.
                for t in t0..t1 {
                    // Get all note-on events.
                    for note in notes.iter().filter(|n| n.start == t) {
                        let delta = Self::get_delta_time(&mut dt);
                        track.push(TrackEvent {
                            delta,
                            kind: TrackEventKind::Midi {
                                channel,
                                message: MidiMessage::NoteOn {
                                    key: note.note.into(),
                                    vel: note.velocity.into(),
                                },
                            },
                        });
                    }
                    // Get all note-off events.
                    for note in notes.iter().filter(|n| n.end == t) {
                        let delta = Self::get_delta_time(&mut dt);
                        track.push(TrackEvent {
                            delta,
                            kind: TrackEventKind::Midi {
                                channel,
                                message: MidiMessage::NoteOff {
                                    key: note.note.into(),
                                    vel: note.velocity.into(),
                                },
                            },
                        });
                    }
                }
                // End the track.
                track.push(TrackEvent {
                    delta: 0.into(),
                    kind: TrackEventKind::Meta(MetaMessage::EndOfTrack),
                });
                // Add the track.
                tracks.push(track);
            }
        }
        // Create the header.
        let header = Header::new(Format::Parallel, Timing::Metrical(u15::from(PPQ_U as u16)));
        // Write the file.
        let mut buffer: Vec<u8> = vec![];
        if let Err(error) = write_std(&header, tracks.iter(), &mut buffer) {
            panic!("Error writing {:?} {:?}", path, error);
        }
        Self::write_file(path, &buffer);
    }

    /// Export to a .wav file.
    ///
    /// - `path` The output path.
    /// - `buffer` A buffer of wav data.
    pub(crate) fn wav(&self, path: &Path, buffer: &AudioBuffer) {
        // Get the spec.
        let spec = WavSpec {
            channels: NUM_CHANNELS as u16,
            sample_rate: self.framerate.get_u() as u32,
            bits_per_sample: 16,
            sample_format: SampleFormat::Int,
        };
        // Write.
        let mut writer = WavWriter::create(path, spec).unwrap();
        let mut i16_writer = writer.get_i16_writer(buffer[0].len() as u32 * (NUM_CHANNELS as u32));
        for (l, r) in buffer[0].iter().zip(buffer[1].iter()) {
            i16_writer.write_sample(Self::to_i16(l));
            i16_writer.write_sample(Self::to_i16(r));
        }
        i16_writer.flush().unwrap();
        writer.finalize().unwrap();
    }

    /// Export to a .mp3 file.
    ///
    /// - `path` The output path.
    /// - `buffer` A buffer of wav data.
    pub(crate) fn mp3<'a, T: 'a>(&self, path: &Path, buffer: &'a [Vec<T>; NUM_CHANNELS])
    where
        mp3lame_encoder::DualPcm<'a, T>: mp3lame_encoder::EncoderInput,
    {
        // Create the encoder.
        let mut mp3_encoder = Builder::new().expect("Create LAME builder");
        mp3_encoder
            .set_num_channels(NUM_CHANNELS as u8)
            .expect("Set channels");
        mp3_encoder
            .set_sample_rate(self.framerate.get_u() as u32)
            .expect("Set sample rate");
        mp3_encoder
            .set_brate(MP3_BIT_RATES[self.mp3_bit_rate.get()])
            .expect("Set bitrate");
        mp3_encoder
            .set_quality(MP3_QUALITIES[self.mp3_quality.get()])
            .expect("Set quality");
        // Build the encoder.
        let mut mp3_encoder = mp3_encoder.build().expect("To initialize LAME encoder");
        // Get the input.
        let input = DualPcm {
            left: &buffer[0],
            right: &buffer[1],
        };
        // Get the output buffer.
        let mut mp3_out_buffer = Vec::new();
        mp3_out_buffer.reserve(max_required_buffer_size(buffer[0].len()));
        // Get the size.
        let encoded_size = mp3_encoder
            .encode(input, mp3_out_buffer.spare_capacity_mut())
            .expect("To encode");
        unsafe {
            mp3_out_buffer.set_len(mp3_out_buffer.len().wrapping_add(encoded_size));
        }
        let encoded_size = mp3_encoder
            .flush::<FlushNoGap>(mp3_out_buffer.spare_capacity_mut())
            .expect("To flush");
        unsafe {
            mp3_out_buffer.set_len(mp3_out_buffer.len().wrapping_add(encoded_size));
        }
        // Write the file.
        Self::write_file(path, &mp3_out_buffer);
        // Write the tag.
        let time = Local::now();
        let mut tag = Tag::new();
        tag.set_year(time.year());
        tag.set_title(&self.metadata.title);
        if let Some(artist) = &self.metadata.artist {
            tag.set_artist(artist);
        }
        if let Some(album) = &self.metadata.album {
            tag.set_album(album);
        }
        if let Some(genre) = &self.metadata.genre {
            tag.set_genre(genre);
        }
        if let Some(comment) = &self.metadata.comment {
            tag.set_genre(comment);
        }
        if let Some(track_number) = &self.metadata.track_number {
            tag.set_track(*track_number);
        }
        if let Err(error) = tag.write_to_path(path, Version::Id3v24) {
            panic!("Error writing ID3 tag to {:?}: {}", path, error);
        }
    }

    /// Export to an .ogg file.
    ///
    /// - `path` The output path.
    /// - `buffer` A buffer of wav data.
    pub(crate) fn ogg(&self, path: &Path, buffer: &AudioBuffer) {
        let mut samples = vec![];
        for (l, r) in buffer[0].iter().zip(buffer[1].iter()) {
            samples.push(Self::to_i16(l));
            samples.push(Self::to_i16(r));
        }
        let mut encoder = Encoder::new(
            NUM_CHANNELS as u32,
            self.framerate.get_u(),
            (self.ogg_quality.get() as f32 / 9.0) * 1.2 - 0.2,
        )
        .expect("Error creating .ogg file encoder.");
        let samples = encoder
            .encode(&samples)
            .expect("Error encoding .ogg samples.");
        // Get a cursor.
        let cursor = Cursor::new(&samples);
        // Write the comments.
        let mut comments = CommentHeader::new();
        comments.set_vendor("Ogg");
        comments.add_tag_single("title", &self.metadata.title);
        comments.add_tag_single("date", &Local::now().year().to_string());
        if let Some(artist) = &self.metadata.artist {
            comments.add_tag_single("artist", artist);
            if self.copyright {
                comments.add_tag_single("copyright", &self.get_copyright(artist));
            }
        }
        if let Some(album) = &self.metadata.album {
            comments.add_tag_single("album", album);
        }
        if let Some(genre) = &self.metadata.genre {
            comments.add_tag_single("genre", genre);
        }
        if let Some(track_number) = &self.metadata.track_number {
            comments.add_tag_single("tracknumber", &track_number.to_string());
        }
        if let Some(comment) = &self.metadata.genre {
            comments.add_tag_single("description", comment);
        }
        // Write the comments.
        let mut out = vec![];
        replace_comment_header(cursor, comments)
            .read_to_end(&mut out)
            .expect("Error reading cursor.");
        // Write the file.
        Self::write_file(path, &out);
    }

<<<<<<< HEAD
=======
    /// Encode to flac.
    pub(crate) fn flac(&self, path: &Path, buffer: &AudioBuffer) {
        // Convert to i32.
        let mut samples = vec![];
        for (left, right) in buffer[0].iter().zip(buffer[1].iter()) {
            samples.push(Self::to_i32(left));
            samples.push(Self::to_i32(right));
        }
        let config = FlacEncoder::default();
        let source =
            MemSource::from_samples(&samples, NUM_CHANNELS, 16, self.framerate.get_u() as usize);
        match encode_with_fixed_block_size(&config, source, config.block_sizes[0]) {
            Ok(flac_stream) => {
                let mut sink = ByteSink::new();
                flac_stream.write(&mut sink).unwrap();
                // Write the file.
                Self::write_file(path, sink.as_slice());
                // Write the tag.
                let mut tag = FlacTag::read_from_path(path).unwrap();
                tag.set_vorbis("title", vec![self.metadata.title.clone()]);
                tag.set_vorbis("date", vec![Local::now().year().to_string()]);
                if let Some(artist) = &self.metadata.artist {
                    tag.set_vorbis("artist", vec![artist.clone()]);
                    if self.copyright {
                        tag.set_vorbis("copyright", vec![self.get_copyright(artist)]);
                    }
                }
                if let Some(album) = &self.metadata.album {
                    tag.set_vorbis("album", vec![album.clone()]);
                }
                if let Some(genre) = &self.metadata.genre {
                    tag.set_vorbis("genre", vec![genre.clone()]);
                }
                if let Some(track_number) = &self.metadata.track_number {
                    tag.set_vorbis("track_number", vec![track_number.to_string()]);
                }
                if let Some(comment) = &self.metadata.genre {
                    tag.set_vorbis("description", vec![comment.clone()]);
                }
                // Save the tag.
                tag.save().unwrap();
            }
            Err(error) => panic!("Error encoding flac: {:?}", error),
        }
    }

    /// Write samples to a file.
    fn write_file(path: &Path, samples: &[u8]) {
        let mut file = OpenOptions::new()
            .write(true)
            .append(false)
            .truncate(true)
            .create(true)
            .open(path)
            .expect("Error opening file {:?}");
        file.write_all(samples)
            .expect("Failed to write samples to file.");
    }

>>>>>>> 81c81577
    /// Converts a PPQ value into a MIDI time delta and resets `ppq` to zero.
    fn get_delta_time(ppq: &mut u64) -> u28 {
        // Get the dt.
        let dt = (*ppq as f32 / PPQ_F) as u32;
        // Reset the PPQ value.
        *ppq = 0;
        u28::from(dt)
    }

    /// Converts an f32 sample to an i16 sample.
    fn to_i16(sample: &f32) -> i16 {
        (sample * F32_TO_I16).floor() as i16
    }

    /// Converts an f32 sample to an i32 sample.
    fn to_i32(sample: &f32) -> i32 {
        (sample * F32_TO_I16).floor() as i32
    }

    /// Returns a copyright string.
    fn get_copyright(&self, artist: &str) -> String {
        format!("Copyright {} {}", Local::now().year(), artist)
    }
}

fn default_flac_settings() -> IndexedValues<ExportSetting, 10> {
    IndexedValues::new(
        0,
        [
            ExportSetting::Framerate,
            ExportSetting::Title,
            ExportSetting::Artist,
            ExportSetting::Copyright,
            ExportSetting::Album,
            ExportSetting::TrackNumber,
            ExportSetting::Genre,
            ExportSetting::Comment,
            ExportSetting::MultiFile,
            ExportSetting::MultiFileSuffix,
        ],
    )
}<|MERGE_RESOLUTION|>--- conflicted
+++ resolved
@@ -4,15 +4,14 @@
 use chrono::Local;
 use common::IndexedValues;
 use common::{Index, Music, Time, U64orF32, DEFAULT_FRAMERATE, PPQ_F, PPQ_U};
-<<<<<<< HEAD
-use hound::*;
-use id3::*;
-=======
-pub use export_type::*;
+use flacenc::bitsink::ByteSink;
+use flacenc::component::BitRepr;
+use flacenc::config::Encoder as FlacEncoder;
+use flacenc::encode_with_fixed_block_size;
+use flacenc::source::MemSource;
 use hound::{SampleFormat, WavSpec, WavWriter};
 use id3::{Tag, TagLike, Version};
-pub use metadata::*;
->>>>>>> 81c81577
+use metaflac::Tag as FlacTag;
 use midly::num::{u15, u24, u28, u4};
 use midly::{
     write_std, Format, Header, MetaMessage, MidiMessage, Timing, Track, TrackEvent, TrackEventKind,
@@ -24,21 +23,7 @@
 use std::io::Read;
 use std::io::{Cursor, Write};
 use std::path::Path;
-<<<<<<< HEAD
 use vorbis_encoder::Encoder;
-=======
-use std::sync::Arc;
-use vorbis_encoder::Encoder;
-mod export_setting;
-pub use export_setting::ExportSetting;
-use flacenc::bitsink::ByteSink;
-use flacenc::component::BitRepr;
-use flacenc::config::Encoder as FlacEncoder;
-use flacenc::encode_with_fixed_block_size;
-use flacenc::source::MemSource;
-use metaflac::Tag as FlacTag;
-use parking_lot::Mutex;
->>>>>>> 81c81577
 
 /// The number of channels.
 const NUM_CHANNELS: usize = 2;
@@ -474,8 +459,6 @@
         Self::write_file(path, &out);
     }
 
-<<<<<<< HEAD
-=======
     /// Encode to flac.
     pub(crate) fn flac(&self, path: &Path, buffer: &AudioBuffer) {
         // Convert to i32.
@@ -535,7 +518,6 @@
             .expect("Failed to write samples to file.");
     }
 
->>>>>>> 81c81577
     /// Converts a PPQ value into a MIDI time delta and resets `ppq` to zero.
     fn get_delta_time(ppq: &mut u64) -> u28 {
         // Get the dt.
