--- conflicted
+++ resolved
@@ -337,32 +337,9 @@
                             <ExportType as Into<Extension>>::into(conn.exporter.export_type.get())
                                 .to_str(true),
                         );
-<<<<<<< HEAD
-                        match &conn.exporter.export_type.get() {
-                            // Export to a .wav file.
-                            ExportType::Wav => {
-                                return Some(Snapshot::from_io_commands(vec![IOCommand::Export]));
-                            }
-                            // Export to a .mp3 file.
-                            ExportType::MP3 => {
-                                return Some(Snapshot::from_io_commands(vec![IOCommand::Export]));
-                            }
-                            ExportType::Ogg => {
-                                return Some(Snapshot::from_io_commands(vec![IOCommand::Export]));
-                            }
-                            // Export to a .mid file.
-                            ExportType::Mid => {
-                                conn.exporter.mid(
-                                    &paths_state.exports.directory.path.join(filename),
-                                    &state.music,
-                                    &state.time,
-                                    &conn.state,
-                                );
-                            }
-=======
                         // Export to a .mid file.
-                        if ex.export_type.get() == ExportType::Mid {
-                            ex.mid(
+                        if conn.exporter.export_type.get() == ExportType::Mid {
+                            conn.exporter.mid(
                                 &paths_state.exports.directory.path.join(filename),
                                 &state.music,
                                 &state.time,
@@ -371,10 +348,7 @@
                         }
                         // Export an audio file.
                         else {
-                            return Some(Snapshot::from_io_commands(vec![IOCommand::Export(
-                                paths_state.exports.directory.path.join(filename),
-                            )]));
->>>>>>> 81c81577
+                            return Some(Snapshot::from_io_commands(vec![IOCommand::Export]));
                         }
                     }
                 }
