--- conflicted
+++ resolved
@@ -22,10 +22,7 @@
     paths_state: PathsState,
     /// The exporter state.
     exporter: Exporter,
-<<<<<<< HEAD
     /// The version string.
-=======
->>>>>>> 81c81577
     #[serde(default = "default_version")]
     version: String,
 }
@@ -43,11 +40,7 @@
             state: state.clone(),
             synth_state: conn.state.clone(),
             paths_state: paths_state.clone(),
-<<<<<<< HEAD
             exporter: conn.exporter.clone(),
-=======
-            exporter: exporter.lock().clone(),
->>>>>>> 81c81577
             version: common::VERSION.to_string(),
         };
         // Try to open the file.
@@ -142,14 +135,6 @@
             Err(error) => panic!("{} {}", READ_ERROR, error),
         }
     }
-<<<<<<< HEAD
-}
-
-/// Returns the default version string.
-/// For compatibility with pre-0.2.0.
-fn default_version() -> String {
-    common::VERSION.to_string()
-=======
 
     /// Fix the export types if this is pre-0.1.3, which didn't have Flac exporting.
     /// This apparently isn't possible to fix in Exporter via serde.
@@ -162,5 +147,4 @@
 /// Pre-0.1.3, the version isn't in the save file. This is the default version.
 fn default_version() -> String {
     "0.1.2".to_string()
->>>>>>> 81c81577
 }