use crate::panel::*;
use crate::Focus;
use audio::export::{ExportSetting, ExportType, MultiFileSuffix};
use audio::exporter::{Exporter, MP3_BIT_RATES};
use common::IndexedValues;
use hashbrown::HashMap;
use serde::de::DeserializeOwned;
use serde::Serialize;
use text::ValueMap;
use util::KV_PADDING;

/// Export settings panel.
pub(crate) struct ExportSettingsPanel {
    /// The panel position.
    position: [u32; 2],
    /// The panel width.
    width: u32,
    /// The title label for the panel.
    title: Label,
    /// The position and size of the title in grid units.
    title_rect: Rectangle,
    /// The framerate field.
    framerate: KeyListCorners,
    /// The MP3 bit rate field.
    mp3_bit_rate: KeyListCorners,
    /// The MP3/ogg quality field.
    quality: KeyListCorners,
    /// String values of multi-file suffixes.
    multi_file_suffixes: ValueMap<MultiFileSuffix>,
    /// Panel background sizes per export type.
    backgrounds: HashMap<ExportType, PanelBackground>,
}

impl ExportSettingsPanel {
    pub fn new(config: &Ini, renderer: &Renderer, exporter: &Exporter, text: &Text) -> Self {
        let (open_file_position, open_file_size) = get_open_file_rect(config);
        let position = [
            open_file_position[0],
            open_file_position[1] + open_file_size[1] + OPEN_FILE_PANEL_PROMPT_HEIGHT,
        ];
        let width: u32 = open_file_size[0];
        let title = text.get("TITLE_EXPORT_SETTINGS");
        let title_position = [position[0] + 2, position[1]];
        let title_width = title.chars().count() as u32;
        let title = Label::new(title_position, title, renderer);
        let title_rect = Rectangle::new(title_position, [title_width, 1]);
        let x = position[0] + 1;
        let y = position[1] + 1;
        let w = width - 2;
        let framerate = KeyListCorners::new(
            text.get("EXPORT_SETTINGS_PANEL_FRAMERATE"),
            [x, y],
            w,
            5,
            renderer,
        );
        let quality = KeyListCorners::new(
            text.get("EXPORT_SETTINGS_PANEL_QUALITY"),
            [x, y + 1],
            w,
            1,
            renderer,
        );
        let mp3_bit_rate = KeyListCorners::new(
            text.get("EXPORT_SETTINGS_PANEL_MP3_BIT_RATE"),
            [x, y + 2],
            w,
            6,
            renderer,
        );

        let multi_file_suffixes = ValueMap::new(
            [
                MultiFileSuffix::Channel,
                MultiFileSuffix::Preset,
                MultiFileSuffix::ChannelAndPreset,
            ],
            [
                "EXPORT_SETTINGS_PANEL_FILE_SUFFIX_CHANNEL",
                "EXPORT_SETTINGS_PANEL_FILE_SUFFIX_PRESET",
                "EXPORT_SETTINGS_PANEL_FILE_SUFFIX_CHANNEL_AND_PRESET",
            ],
            text,
        );

        // Calculate the background sizes per export type.
        let mut backgrounds = HashMap::new();
        backgrounds.insert(
            ExportType::Wav,
            PanelBackground::new(
                position,
                [width, exporter.wav_settings.index.get_length() as u32 + 3],
                renderer,
            ),
        );
        backgrounds.insert(
            ExportType::Mid,
            PanelBackground::new(
                position,
                [width, exporter.mid_settings.index.get_length() as u32 + 2],
                renderer,
            ),
        );
        backgrounds.insert(
            ExportType::MP3,
            PanelBackground::new(
                position,
                [width, exporter.mp3_settings.index.get_length() as u32 + 4],
                renderer,
            ),
        );
        backgrounds.insert(
            ExportType::Ogg,
            PanelBackground::new(
                position,
                [width, exporter.ogg_settings.index.get_length() as u32 + 4],
                renderer,
            ),
        );
        backgrounds.insert(
            ExportType::Flac,
            PanelBackground::new(
                position,
                [width, exporter.flac_settings.index.get_length() as u32 + 4],
                renderer,
            ),
        );

        Self {
            position,
            width,
            title,
            title_rect,
            framerate,
            mp3_bit_rate,
            quality,
            multi_file_suffixes,
            backgrounds,
        }
    }

    fn update_settings<F, const N: usize>(
        &self,
        f: F,
        renderer: &Renderer,
        state: &State,
        text: &Text,
        exporter: &Exporter,
        focus: bool,
    ) where
        F: Fn(&Exporter) -> &IndexedValues<ExportSetting, N>,
        [ExportSetting; N]: Serialize + DeserializeOwned,
    {
        // This is used to decide where to draw separators.
        let export_type = exporter.export_type.get();
        // Get the color of the separator line.
        let line_color = if focus {
            ColorKey::Separator
        } else {
            ColorKey::NoFocus
        };
        // Get the start positions.
        let x = self.position[0] + 1;
        let mut y = self.position[1] + 1;
        if export_type == ExportType::Flac {
            y += 1;
        }
        let (settings, values) = f(exporter).get_values();
        for (setting, value) in settings.iter().zip(values) {
            let setting_focus = [focus, value];
            match setting {
                ExportSetting::Framerate => {
                    renderer.key_list_corners(
                        &exporter.framerate.to_string(),
                        &self.framerate,
                        setting_focus,
                    );
                    // For .wav and .flac files, draw a separator here.
                    if export_type == ExportType::Wav || export_type == ExportType::Flac {
                        y = self.framerate.y + 1;
                        self.draw_separator((x, &mut y), renderer, &line_color);
                    }
                }
                ExportSetting::Mp3BitRate => {
                    renderer.key_list_corners(
                        &((MP3_BIT_RATES[exporter.mp3_bit_rate.get()] as u16) as u32 * 1000)
                            .to_string(),
                        &self.mp3_bit_rate,
                        setting_focus,
                    );
                    y = self.mp3_bit_rate.y + 1;
                    self.draw_separator((x, &mut y), renderer, &line_color);
                }
                ExportSetting::Mp3Quality => renderer.key_list_corners(
                    &exporter.mp3_quality.get().to_string(),
                    &self.quality,
                    setting_focus,
                ),
                ExportSetting::OggQuality => {
                    renderer.key_list_corners(
                        &exporter.ogg_quality.get().to_string(),
                        &self.quality,
                        setting_focus,
                    );
                    y = self.quality.y + 1;
                    self.draw_separator((x, &mut y), renderer, &line_color);
                }
                ExportSetting::Title => {
                    let key_input = KeyInput::new_from_padding(
                        text.get_ref("EXPORT_SETTINGS_PANEL_TITLE"),
                        &exporter.metadata.title,
                        [x, y],
                        self.width - 2,
                        KV_PADDING,
                        renderer,
                    );
                    renderer.key_input(
                        &exporter.metadata.title,
                        &key_input,
                        state.input.alphanumeric_input,
                        setting_focus,
                    );
                    y += 1;
                    // For .wav files, draw a separator here.
                    if export_type == ExportType::Wav {
                        self.draw_separator((x, &mut y), renderer, &line_color);
                    }
                }
                ExportSetting::Artist => self.draw_optional_input(
                    text.get_ref("EXPORT_SETTINGS_PANEL_ARTIST"),
                    &exporter.metadata.artist,
                    (x, &mut y),
                    renderer,
                    state,
                    setting_focus,
                ),
                ExportSetting::Copyright => {
                    self.draw_boolean(
                        text.get("EXPORT_SETTINGS_PANEL_COPYRIGHT"),
                        exporter.copyright,
                        (x, &mut y),
                        renderer,
                        text,
                        setting_focus,
                    );
                }
                ExportSetting::Album => self.draw_optional_input(
                    text.get_ref("EXPORT_SETTINGS_PANEL_ALBUM"),
                    &exporter.metadata.album,
                    (x, &mut y),
                    renderer,
                    state,
                    setting_focus,
                ),
                ExportSetting::TrackNumber => {
                    let n = text.get("NONE");
                    let value_width = n.chars().count() as u32;
                    let value = match &exporter.metadata.track_number {
                        Some(value) => value.to_string(),
                        None => n,
                    };
                    let key_list = KeyListCorners::new(
                        text.get("EXPORT_SETTINGS_PANEL_TRACK_NUMBER"),
                        [x, y],
                        self.width - 2,
                        value_width,
                        renderer,
                    );
                    renderer.key_list_corners(&value, &key_list, setting_focus);
                    y += 1;
                }
                ExportSetting::Genre => self.draw_optional_input(
                    text.get_ref("EXPORT_SETTINGS_PANEL_GENRE"),
                    &exporter.metadata.genre,
                    (x, &mut y),
                    renderer,
                    state,
                    setting_focus,
                ),
                ExportSetting::Comment => {
                    self.draw_optional_input(
                        text.get_ref("EXPORT_SETTINGS_PANEL_COMMENT"),
                        &exporter.metadata.comment,
                        (x, &mut y),
                        renderer,
                        state,
                        setting_focus,
                    );
                    // This is always the last of the metadata. Draw a line.
                    self.draw_separator((x, &mut y), renderer, &line_color);
                }
                ExportSetting::MultiFile => self.draw_boolean(
                    text.get("EXPORT_SETTINGS_PANEL_MULTI_FILE"),
                    exporter.multi_file,
                    (x, &mut y),
                    renderer,
                    text,
                    setting_focus,
                ),
                ExportSetting::MultiFileSuffix => {
                    let value = self
                        .multi_file_suffixes
                        .get(&exporter.multi_file_suffix.get());
                    let key_list = KeyListCorners::new(
                        text.get("EXPORT_SETTINGS_PANEL_MULTI_FILE_SUFFIX"),
                        [x, y],
                        self.width - 2,
                        self.multi_file_suffixes.max_length,
                        renderer,
                    );
                    renderer.key_list_corners(value, &key_list, setting_focus);
                    y += 1;
                }
            }
        }
    }

    /// Draw a separator line after a section.
    fn draw_separator(&self, position: (u32, &mut u32), renderer: &Renderer, color: &ColorKey) {
        renderer.horizontal_line(
            position.0,
            position.0 + self.width - 2,
            [0.0, 0.0],
            *position.1,
            0.5,
            color,
        );
        *position.1 += 1;
    }

    /// Draw an input with optional text.
    fn draw_optional_input(
        &self,
        key: &str,
        value: &Option<String>,
        position: (u32, &mut u32),
        renderer: &Renderer,
        state: &State,
        focus: Focus,
    ) {
        let value = match value {
            Some(value) => value,
            None => "",
        };
        let key_input = KeyInput::new_from_padding(
            key,
            value,
            [position.0, *position.1],
            self.width - 2,
            KV_PADDING,
            renderer,
        );
        renderer.key_input(value, &key_input, state.input.alphanumeric_input, focus);
        *position.1 += 1;
    }

    /// Draw a boolean field.
    fn draw_boolean(
        &self,
        key: String,
        value: bool,
        position: (u32, &mut u32),
        renderer: &Renderer,
        text: &Text,
        focus: Focus,
    ) {
        let boolean = BooleanCorners::new(
            key,
            [position.0, *position.1],
            self.width - 2,
            text,
            renderer,
        );
        renderer.boolean_corners(value, &boolean, focus);
        *position.1 += 1;
    }
}

impl Drawable for ExportSettingsPanel {
    fn update(&self, renderer: &Renderer, state: &State, conn: &Conn, text: &Text, _: &PathsState) {
        // Get the focus.
        let focus = state.panels[state.focus.get()] == PanelType::ExportSettings;
        // Draw the panel.
        let color: ColorKey = if focus {
            ColorKey::FocusDefault
        } else {
            ColorKey::NoFocus
        };
        let background = &self.backgrounds[&conn.exporter.export_type.get()];
<<<<<<< HEAD
        renderer.rectangle_pixel(&background.background, &color);
=======
        renderer.rectangle_pixel(
            background.background.position,
            background.background.size,
            &ColorKey::Background,
        );
>>>>>>> 783479bf
        renderer.rectangle_lines(&background.border, &color);
        renderer.rectangle(&self.title_rect, &ColorKey::Background);
        renderer.text(&self.title, &color);

        // Draw the fields.
        match &conn.exporter.export_type.get() {
            ExportType::Wav => self.update_settings(
                |e| &e.wav_settings,
                renderer,
                state,
                text,
                &conn.exporter,
                focus,
            ),
            ExportType::Mid => self.update_settings(
                |e| &e.mid_settings,
                renderer,
                state,
                text,
                &conn.exporter,
                focus,
            ),
            ExportType::MP3 => self.update_settings(
                |e| &e.mp3_settings,
                renderer,
                state,
                text,
                &conn.exporter,
                focus,
            ),
            ExportType::Ogg => self.update_settings(
                |e| &e.ogg_settings,
                renderer,
                state,
                text,
                &conn.exporter,
                focus,
            ),
            ExportType::Flac => self.update_settings(
                |e| &e.flac_settings,
                renderer,
                state,
                text,
                &conn.exporter,
                focus,
            ),
        }
    }
}<|MERGE_RESOLUTION|>--- conflicted
+++ resolved
@@ -387,15 +387,7 @@
             ColorKey::NoFocus
         };
         let background = &self.backgrounds[&conn.exporter.export_type.get()];
-<<<<<<< HEAD
-        renderer.rectangle_pixel(&background.background, &color);
-=======
-        renderer.rectangle_pixel(
-            background.background.position,
-            background.background.size,
-            &ColorKey::Background,
-        );
->>>>>>> 783479bf
+        renderer.rectangle_pixel(&background.background, &ColorKey::Background);
         renderer.rectangle_lines(&background.border, &color);
         renderer.rectangle(&self.title_rect, &ColorKey::Background);
         renderer.text(&self.title, &color);
