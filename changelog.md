# 0.2.x

## 0.2.4

<<<<<<< HEAD
- Fixed: Cacophony can't found files (saves, soundfonts, etc.) if the file extension contains uppercase characters.
=======
- Fixed clippy warnings for Rust 1.78
- The GitHub workflow for building Cacophony now uses the latest version of Rust.
>>>>>>> 730b4175

## 0.2.3

- Optimized text and rectangle rendering, which reduces CPU usage by around 5%.

## 0.2.2

- Fixed: There was an input bug where the play/start key (spacebar) was sometimes unresponsive for the first few presses. This is because audio was still decaying from a previous play, meaning that technically the previous play was still ongoing.
- Fixed: When a new file is created or when a new save file loaded, the app didn't reset correctly.
- Fixed: If you try to play music and there are no tracks or no playable notes, the app starts playing music and then immediately stops.
- Fixed: If you're playing music and then load a save file, the save file can't play music because the synthesizer still has MIDI events from the previous music.

## 0.2.1

- I replaced the default qwerty bindings for note input with a more "standard" layout. This information is stored in config.ini, so if you want the update, make sure to delete Documents/cacophony/config.ini if it exists (Cacophony will use the default data/config.ini instead).
- The background of the export settings panel was the same color as the text, so that it just looked like a weird gray rectangle. I fixed it.

## 0.2.0

Cacophony uses a lot of CPU resources even when it's idle. It shouldn't do that! I reduced Cacophony's CPU usage by around 50%; the exact percentage varies depending on the CPU and the OS. This update is the first big CPU optimization, and probably the most significant.

These are the optimizations:

- In `audio`, `Synthesizer` (which no longer exists) ran a very fast infinite loop to send samples to `Player`, and the loop needlessly consumed CPU resources. I replaced this loop with a bunch of `Arc<Mutex<T>>` values that are shared between `Conn` and `Player`. As a result of removing `Synthesizer` I had to reorganize all of the exporter code. There are a lot of small changes that I'm not going to list here because let's be real, no one reads verbose changelogs, but the most noticeable change is that `Exporter` is a field in `Conn` and is no longer shared (there is no `Arc<Mutex<Exporter>>` anywhere in the code). This change affects a *lot* of the codebase, but it's mostly just refactoring with zero functional differences.
- In `input`, `Input` checked for key downs and presses very inefficently. I only had to change two lines of code to make it much faster. This optimizes CPU usage by roughly 10%.
- A tiny optimization to drawing panel backgrounds. This required refactoring throughout `render`. I think that there are more tiny optimizations that could be made in `render` that cumulatively might make more of a difference.

This update doesn't have any new features or bug fixes. In the future, I'm going to reserve major releases (0.x.0) for big new features, but I had to rewrite so much of Cacophony's code, and the results are such a big improvement, that I'm making this a major release anyway.

# 0.1.x

## 0.1.4

- Fixed: Crash when setting the input beat to less than 1/8

## 0.1.3

- Added .flac exporting
- Fixed: Crash when attempting to add silence to the end of a non-wav multi-track export. I don't remember why I wanted to add silence in the first place, so I've removed it.
- Fixed: `--events [PATH]` argument doesn't work.

## 0.1.2

- Added environment variables and command line arguments:
  - Add a save file path to open it at launch, for example: `./cacophony ~/Documents/cacophony/saves/my_music.cac`
  - `CACOPHONY_DATA_DIR` or `--data_directory` to set the data directory
  - `CACOPHONY_FULLCREEN` or `--fullscreen` to enable fullscreen. 
- (Backend) Renamed feature flags `ubuntu_18_20` and `ubuntu_22` to `speech_dispatcher_0_9` and `speech_dispatcher_0_11`, respectively
- (Backend) `Paths` is now handled as a `OnceLock`
- Added missing compliation requirements in README. Added compilation instructions for Debian 11 and 12.
- Added this changelog<|MERGE_RESOLUTION|>--- conflicted
+++ resolved
@@ -2,12 +2,9 @@
 
 ## 0.2.4
 
-<<<<<<< HEAD
 - Fixed: Cacophony can't found files (saves, soundfonts, etc.) if the file extension contains uppercase characters.
-=======
 - Fixed clippy warnings for Rust 1.78
 - The GitHub workflow for building Cacophony now uses the latest version of Rust.
->>>>>>> 730b4175
 
 ## 0.2.3
 
