--- conflicted
+++ resolved
@@ -2,11 +2,8 @@
 
 ## 0.2.4
 
-<<<<<<< HEAD
 - Fixed: If note is played via a qwerty key press, and then an octave is changed via a qwerty key press, there won't be a note-off event.
-=======
 - Fixed: Cacophony can't found files (saves, soundfonts, etc.) if the file extension contains uppercase characters.
->>>>>>> 91cc1160
 - Fixed clippy warnings for Rust 1.78
 - The GitHub workflow for building Cacophony now uses the latest version of Rust.
 
