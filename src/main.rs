#![cfg_attr(not(debug_assertions), windows_subsystem = "windows")]

<<<<<<< HEAD
use std::path::PathBuf;

use audio::Conn;
=======
use audio::connect;
use audio::exporter::Exporter;
>>>>>>> 843fa5ab
use clap::Parser;
use common::args::Args;
use common::config::{load, parse_bool};
use common::sizes::get_window_pixel_size;
use common::{get_bytes, Paths, PathsState, State, VERSION};
use ini::Ini;
use input::Input;
use io::IO;
use macroquad::prelude::*;
use regex::Regex;
use render::{draw_subtitles, Panels, Renderer};
use text::{Text, TTS};
use ureq::get;

const CLEAR_COLOR: macroquad::color::Color = macroquad::color::BLACK;

#[macroquad::main(window_conf)]
async fn main() {
    // Parse and load the command line arguments.
    let args = Args::parse();

    // Get the paths, initialized in loading the window configuration.
    let paths = Paths::get();

    // Load the splash image.
    let splash = load_texture(paths.splash_path.as_os_str().to_str().unwrap())
        .await
        .unwrap();
    // Linux X11 can mess this up the initial window size.
    let splash_width = splash.width();
    let splash_height = splash.height();
    let screen_width = screen_width();
    let screen_height = screen_height();
    // Oops something went wrong.
    let dest_size = if splash_width != screen_width || splash_height != screen_height {
        Some(Vec2::new(screen_width, screen_height))
    } else {
        None
    };
    let draw_texture_params = DrawTextureParams {
        dest_size,
        ..Default::default()
    };
    draw_texture_ex(&splash, 0.0, 0.0, WHITE, draw_texture_params);
    next_frame().await;

    // Load the config file.
    let config = load();

    // Check if a new version is available.
    let remote_version = get_remote_version(&config);

    // Create the text.
    let mut text = Text::new(&config, paths);

    // Try to load the text-to-speech engine.
    let mut tts = TTS::new(&config);

    // Get the input object.
    let mut input = Input::new(&config, &args);

    // Create the audio connection.
    let mut conn = Conn::default();

    // Create the state.
    let mut state = State::new(&config);

    // Create the paths state.
    let mut paths_state = PathsState::new(paths);

    // Get the IO state.
    let mut io = IO::new(&config, &input, &state.input, &mut text);

    // Load the renderer.
    let mut renderer = Renderer::new(&config);

    // Load the panels.
    let mut panels = Panels::new(
        &config,
        &input,
        &state,
        &mut text,
        &renderer,
        remote_version,
    );

    // Resize the screen.
    let window_size = get_window_pixel_size(&config);
    request_new_screen_size(window_size[0], window_size[1]);

    // Fullscreen.
    let fullscreen = if args.fullscreen {
        // Use the CLI or env argument first if set
        true
    } else {
        let render_section = config.section(Some("RENDER")).unwrap();

        parse_bool(render_section, "fullscreen")
    };
    if fullscreen {
        set_fullscreen(fullscreen);
    }

    // Open the initial save file if set.
<<<<<<< HEAD
    if let Some(save_path) = cli.file {
        io.load_save(&save_path, &mut state, &mut conn, &mut paths_state);
=======
    if let Some(save_path) = args.file {
        io.load_save(
            &save_path,
            &mut state,
            &mut conn,
            &mut paths_state,
            &mut exporter,
        );
>>>>>>> 843fa5ab
    }

    // Begin.
    let mut done: bool = false;
    while !done {
        // Clear.
        clear_background(CLEAR_COLOR);

        // Draw.
        panels.update(&renderer, &state, &conn, &text, &paths_state);

        // Draw subtitles.
        draw_subtitles(&renderer, &tts);

        // If we're exporting audio, don't allow input.
        if !conn.exporting() {
            // Update the user input state
            input.update(&state);

            // Modify the state.
            done = io.update(
                &mut state,
                &mut conn,
                &input,
                &mut tts,
                &mut text,
                &mut paths_state,
            );
        }

        if !done {
            // Update the subtitles.
            tts.update();

            // Late update to do stuff like screen capture.
            panels.late_update(&state, &conn, &mut renderer);

            // Wait.
            next_frame().await;
        }
    }
}

/// Configure the window.
fn window_conf() -> Conf {
    // Parse and load the command line arguments.
    let args = Args::parse();

    // Initialize the paths.
    Paths::init(&args.data_directory);

    let icon = if cfg!(windows) {
        let icon_bytes = get_bytes(&Paths::get().data_directory.join("icon"));
        let big: [u8; 16384] = icon_bytes[0..16384].try_into().unwrap();
        let medium: [u8; 4096] = icon_bytes[16384..20480].try_into().unwrap();
        let small: [u8; 1024] = icon_bytes[20480..21504].try_into().unwrap();
        Some(miniquad::conf::Icon { big, medium, small })
    } else {
        None
    };
    let window_resizable = cfg!(target_os = "linux");
    Conf {
        window_title: "Cacophony".to_string(),
        window_width: 926,
        window_height: 240,
        high_dpi: false,
        window_resizable,
        icon,
        ..Default::default()
    }
}

/// Returns a string of the latest version if an update is available.
fn get_remote_version(config: &Ini) -> Option<String> {
    // Check the config file to decide if we should to an HTTP request.
    if parse_bool(config.section(Some("UPDATE")).unwrap(), "check_for_updates") {
        // HTTP request.
        match get("https://raw.githubusercontent.com/subalterngames/cacophony/main/Cargo.toml")
            .call()
        {
            // We got a request.
            Ok(resp) => match resp.into_string() {
                // We got text.
                Ok(text) => {
                    // Get the version from the Cargo.toml.
                    let regex = Regex::new("version = \"(.*?)\"").unwrap();
                    match regex.captures(&text) {
                        Some(captures) => {
                            // If the remote version is the same as the local version, return None.
                            // Why? Because we only need this to show a UI message.
                            // If the versions are the same, we don't need to show the message.
                            if &captures[1] == VERSION {
                                None
                            } else {
                                Some(captures[1].to_string())
                            }
                        }
                        None => None,
                    }
                }
                Err(_) => None,
            },
            Err(_) => None,
        }
    } else {
        None
    }
}<|MERGE_RESOLUTION|>--- conflicted
+++ resolved
@@ -1,13 +1,6 @@
 #![cfg_attr(not(debug_assertions), windows_subsystem = "windows")]
 
-<<<<<<< HEAD
-use std::path::PathBuf;
-
 use audio::Conn;
-=======
-use audio::connect;
-use audio::exporter::Exporter;
->>>>>>> 843fa5ab
 use clap::Parser;
 use common::args::Args;
 use common::config::{load, parse_bool};
@@ -112,19 +105,8 @@
     }
 
     // Open the initial save file if set.
-<<<<<<< HEAD
-    if let Some(save_path) = cli.file {
+    if let Some(save_path) = args.file {
         io.load_save(&save_path, &mut state, &mut conn, &mut paths_state);
-=======
-    if let Some(save_path) = args.file {
-        io.load_save(
-            &save_path,
-            &mut state,
-            &mut conn,
-            &mut paths_state,
-            &mut exporter,
-        );
->>>>>>> 843fa5ab
     }
 
     // Begin.
